--- conflicted
+++ resolved
@@ -3,26 +3,14 @@
 import { useDispatch, useSelector } from "react-redux";
 import { RootState } from "@/store/store";
 import { Skeleton } from "@/components/ui/skeleton";
-<<<<<<< HEAD
-
-
-
-
 import { toast } from "sonner";
-
-=======
-import { toast } from "sonner";
->>>>>>> 1296c2fc
 import { Button } from "@/components/ui/button";
 import { AlertCircle } from "lucide-react";
 import { useGroupLayouts } from "../hooks/useGroupLayouts";
 import { setPresentationData } from "@/store/slices/presentationGeneration";
 import { DashboardApi } from "../services/api/dashboard";
-<<<<<<< HEAD
-=======
 
 
->>>>>>> 1296c2fc
 
 const PresentationPage = ({ presentation_id }: { presentation_id: string }) => {
   const { renderSlideContent, loading } = useGroupLayouts();
